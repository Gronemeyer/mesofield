import os
import json
import subprocess
import time
from datetime import datetime
import threading
import numpy as np

from qtpy.QtCore import Qt
from PyQt6.QtCore import pyqtSignal
from PyQt6.QtWidgets import (
    QHBoxLayout,
    QLabel,
    QVBoxLayout,
    QWidget,
    QLineEdit,
    QPushButton,
    QComboBox,
    QFileDialog,
    QMessageBox,
    QInputDialog,
    QDialog,
    QStyle,
    QFormLayout, 
    QLineEdit, 
    QSpinBox, 
    QCheckBox
)
from PyQt6.QtGui import QIcon
from qtpy.QtGui import QDesktopServices
from qtpy.QtCore import QUrl

from typing import TYPE_CHECKING, Optional
if TYPE_CHECKING:
    from mesofield.config import ExperimentConfig
    from mesofield.protocols import Procedure

from mesofield.subprocesses.mouseportal import MousePortal
from mesofield.gui.mouseportal_controller import MousePortalController

from mesofield.gui import ConfigTableModel
from .dynamic_controller import DynamicController

class ConfigFormWidget(QWidget):
    """Map each config key to an appropriate editor in a form layout."""

    def __init__(self, registry, keys=None):
        super().__init__()
        self._registry = registry
        form = QFormLayout(self)
        if keys is None:
            keys = self._registry.keys()
        self._keys = list(keys)
        # create editor per config key with initial values and two-way binding
        for key in self._keys:
            type_hint = self._registry.get_metadata(key).get("type")
            value = self._registry.get(key)
            if type_hint is int:
                editor = QSpinBox()
                editor.setRange(-1_000_000, 1_000_000)
                editor.setValue(int(value or 0))
                editor.valueChanged.connect(lambda val, k=key: self._registry.set(k, val))
            elif type_hint is bool:
                editor = QCheckBox()
                editor.setChecked(bool(value))
                editor.toggled.connect(lambda checked, k=key: self._registry.set(k, checked))
            elif type_hint is list: #create a dropdown for keys registered in the ExperimentConfig as list types
                editor = QComboBox()
                editor.addItems(value)
                editor.currentTextChanged.connect(lambda text, k=key: self._registry.set(k, text))
            else:
                editor = QLineEdit()
                editor.setText(str(value))
                editor.textChanged.connect(lambda text, k=key: self._registry.set(k, text))
            form.addRow(key, editor)

    @property
    def keys(self):
        """Return the list of registry keys displayed in the form."""
        return list(self._keys)


class ConfigController(QWidget):
    """
    The ConfigController widget displays subject parameters loaded from the
    experiment JSON and allows selection of the current subject.
    
    The object connects to the Micro-Manager Core object instances and the Config object.
    
    The ConfigController widget emits signals to notify other widgets when the configuration is updated
    and when the record button is pressed.
    
    Public Methods:
    ----------------
    record(): 
        triggers the MDA sequence with the configuration parameters


    Private Methods:
    ----------------
    _load_subject():
        updates the configuration form for the selected subject
    _test_led():
        tests the LED pattern by sending a test sequence to the Arduino-Switch device
    _stop_led(): 
        stops the LED pattern by sending a stop sequence to the Arduino-Switch device
    _add_note(): 
        opens a dialog to get a note from the user and save it to the ExperimentConfig.notes list
    
    """
    # ==================================== Signals ===================================== #
    configUpdated = pyqtSignal(object)
    recordStarted = pyqtSignal(str)
    # ------------------------------------------------------------------------------------- #
    def __init__(self, procedure: 'Procedure', display_keys=None):
        super().__init__()
        self.config: ExperimentConfig = procedure.config #type: ignore
        self.procedure = procedure
        if display_keys is None and hasattr(self.config, "display_keys"):
            display_keys = self.config.display_keys
        self.display_keys = list(display_keys) if display_keys is not None else None

        # Create main layout
        layout = QVBoxLayout(self)
        self.setFixedWidth(500)

        # ==================================== GUI Widgets ===================================== #
        # Button to open the BIDS directory in the system file explorer
        self.open_bids_button = QPushButton("Open BIDS Directory")
        layout.addWidget(self.open_bids_button)
        self.open_bids_button.setToolTip("Open the procedure.config.bids_dir in your file explorer")

        # subject selection dropdown
        self.subject_dropdown_label = QLabel('Select Subject:')
        self.subject_dropdown = QComboBox()
        sub_layout = QHBoxLayout()
        sub_layout.addWidget(self.subject_dropdown_label)
        sub_layout.addWidget(self.subject_dropdown)
        layout.addLayout(sub_layout)

        self.config_model = ConfigFormWidget(self.procedure.config, keys=self.display_keys)
        
        self._populate_subjects()
        self._change_subject(0)
        
        # 4. Record button to start the MDA sequence
        self.record_button = QPushButton("Record")

        # Tint the standard play icon red
        play_icon = self.style().standardIcon(QStyle.StandardPixmap.SP_MediaPlay)
        pix = play_icon.pixmap(24, 24)
        mask = pix.createMaskFromColor(Qt.transparent)
        pix.fill(Qt.GlobalColor.red)
        pix.setMask(mask)
        self.record_button.setIcon(QIcon(pix))

        # Use default background, no custom color
        self.record_button.setStyleSheet("""
            QPushButton {
            background-color: #424242; /* Dark Grey */
            border: none;
            padding: 6px 12px;
            border-radius: 4px;
            }
            QPushButton:hover {
            background-color: #616161;
            }
            QPushButton:pressed {
            background-color: #212121;
            }
        """)        
        layout.addWidget(self.record_button)
        self.record_button.setToolTip("Start Recording (MDA Sequence)")
        self.record_button.setShortcut("Ctrl+R")  # Set shortcut for recording

        # 5. Add Note button to add a note to the configuration
        self.add_note_button = QPushButton("Add Note")
        layout.addWidget(self.add_note_button)

        # Button to launch external MousePortal subprocess
        self.mouseportal_button = QPushButton("Launch MousePortal")
        layout.addWidget(self.mouseportal_button)
        
        # Button to open MousePortal controller
        self.mouseportal_controller_button = QPushButton("MousePortal Controller")
        self.mouseportal_controller_button.setStyleSheet("""
<<<<<<< HEAD
=======
            QPushButton {
            background-color: #1976D2; /* Blue background */
            color: white;
            border: none;
            padding: 6px 12px;
            border-radius: 4px;
            }
            QPushButton:hover {
            background-color: #1565C0;
            }
            QPushButton:pressed {
            background-color: #0D47A1;
            }
        """)
        layout.addWidget(self.mouseportal_controller_button)

        # Simple prototype button to launch runportal.py directly
        self.prototype_portal_button = QPushButton("Launch Portal (Prototype)")
        self.prototype_portal_button.setStyleSheet("""
>>>>>>> 8eef02c2
            QPushButton {
            background-color: #1976D2; /* Blue background */
            color: white;
            border: none;
            padding: 6px 12px;
            border-radius: 4px;
            }
            QPushButton:hover {
            background-color: #1565C0;
            }
            QPushButton:pressed {
            background-color: #0D47A1;
            }
        """)
        layout.addWidget(self.mouseportal_controller_button)

        # Keep reference to process instance
        self._mouseportal_process: Optional[MousePortal] = None
        self._prototype_process = None  # Can be subprocess.Popen, bool, or None
        
        # MousePortal control widget
        self.mouseportal_controller: Optional[MousePortalController] = None

        # Dynamic hardware-specific controls
        self.dynamic_controller = DynamicController(self.procedure.config, parent=self)
        layout.addWidget(self.dynamic_controller)
        # ------------------------------------------------------------------------------------- #

        # ============ Callback connections between widget values and functions ================ #

        self.subject_dropdown.currentIndexChanged.connect(self._change_subject) # When the subject is changed, update the config form
        self.record_button.clicked.connect(self.record)
        self.add_note_button.clicked.connect(self._add_note)
        self.mouseportal_button.clicked.connect(self._toggle_mouseportal)
        self.mouseportal_controller_button.clicked.connect(self._open_mouseportal_controller)
<<<<<<< HEAD
=======
        self.prototype_portal_button.clicked.connect(self._toggle_prototype_portal)
>>>>>>> 8eef02c2
        self.open_bids_button.clicked.connect(self._open_bids_directory)

        # Connect dynamic controls using constants defined in DynamicController
        dynamic_buttons = [
            (DynamicController.LED_TEST_BTN, self._test_led),
            (DynamicController.STOP_BTN, self._stop_led),
            (DynamicController.SNAP_BTN, lambda: self._save_snapshot(self._mmc1.snap())),
            (DynamicController.NIDAQ_BTN, self._test_nidaq),
            #(DynamicController.PSYCHOPY_BTN, self.launch_psychopy),
        ]
        for btn_attr, handler in dynamic_buttons:
            if hasattr(self.dynamic_controller, btn_attr):
                getattr(self.dynamic_controller, btn_attr).clicked.connect(handler)

        # ------------------------------------------------------------------------------------- #
    # ------------------------------- Introspection Helpers --------------------------- #
    def displayed_values(self) -> dict:
        """Return the configuration values currently shown in the form widget."""
        if not hasattr(self, "config_model"):
            return {}
        return {k: self.config.get(k) for k in self.config_model.keys}

    def set_display_keys(self, keys=None):
        """Set which configuration keys should be displayed in the form."""
        self.display_keys = list(keys) if keys is not None else None
        old_form = getattr(self, 'config_model', None)
        if old_form:
            new_form = ConfigFormWidget(self.config, keys=self.display_keys)
            self.config_model = new_form
            layout = self.layout()
            idx = layout.indexOf(old_form)
            layout.insertWidget(idx, new_form)
            layout.removeWidget(old_form)
            old_form.deleteLater()


    # ============================== Public Class Methods ============================================ #

    def record(self):
        """Run the experimental procedure or fallback to legacy MDA sequence."""
        
        # If a procedure is available, use it for the experimental workflow
        if self.procedure is not None:
            try:
                # Run the procedure in a separate thread to avoid blocking the GUI
                self.procedure_thread = threading.Thread(target=self.procedure.run())
                self.procedure_thread.start()
                
                # Signal that recording has started
                timestamp = datetime.now().strftime('%Y-%m-%d %H:%M:%S')
                self.recordStarted.emit(timestamp)
                return
            except Exception as e:
                QMessageBox.critical(self, "Procedure Error", f"Failed to run procedure: {str(e)}")
                return

    #-----------------------------------------------------------------------------------------------#

    #============================== Private Class Methods ==========================================#

    def _open_bids_directory(self):
        """Open the BIDS directory in the system file explorer."""
        path = self.config.bids_dir
        if not path or not os.path.isdir(path):
            QMessageBox.warning(self, "Warning", "No BIDS directory selected or it does not exist.")
            return
        QDesktopServices.openUrl(QUrl.fromLocalFile(path))

    def _populate_subjects(self):
        self.subject_dropdown.clear()
        for sub in self.config.subjects.keys():
            self.subject_dropdown.addItem(sub)

    def _change_subject(self, index):
        subject_id = self.subject_dropdown.currentText()
        if not subject_id:
            return
        try:
            self.config.select_subject(subject_id)
        except Exception as e:
            print(e)
            return

        old_form = getattr(self, 'config_model', None)
        new_form = ConfigFormWidget(self.config, keys=self.display_keys)
        self.config_model = new_form
        if old_form:
            layout = self.layout()
            idx = layout.indexOf(old_form)
            layout.insertWidget(idx, new_form)
            layout.removeWidget(old_form)
            old_form.deleteLater()

    def _test_led(self):
        """
        Test the LED pattern by sending a test sequence to the Arduino-Switch device.
        """
        try:
            led_pattern = self.config.led_pattern
            self.config.hardware.Dhyana.core.getPropertyObject('Arduino-Switch', 'State').loadSequence(led_pattern)
            self.config.hardware.Dhyana.core.getPropertyObject('Arduino-Switch', 'State').loadSequence(led_pattern)
            self.config.hardware.Dhyana.core.getPropertyObject('Arduino-Switch', 'State').setValue(4) # seems essential to initiate serial communication
            self.config.hardware.Dhyana.core.getPropertyObject('Arduino-Switch', 'State').startSequence()
            print("LED test pattern sent successfully.")
        except Exception as e:
            print(f"Error testing LED pattern: {e}")
            
    def _stop_led(self):
        """
        Stop the LED pattern by sending a stop sequence to the Arduino-Switch device.
        """
        try:
            self._mmc1.getPropertyObject('Arduino-Switch', 'State').stopSequence()
            print("LED test pattern stopped successfully.")
        except Exception as e:
            print(f"Error stopping LED pattern: {e}")
    
    def _add_note(self):
        """
        Open a dialog to get a note from the user and save it to the ExperimentConfig.notes list.
        """
        time = datetime.now().strftime("%Y-%m-%d %H:%M:%S")
        text, ok = QInputDialog.getText(self, 'Add Note', 'Enter your note:')
        if ok and text:
            note_with_timestamp = f"{time}: {text}"
            self.config.notes.append(note_with_timestamp)

    def _test_nidaq(self):
        """
        PUlse the nidaq device to test its functionality.
        """
        self.procedure.config.hardware.get_device('nidaq').start()

    def _toggle_mouseportal(self) -> None:
        """Launch or terminate the external MousePortal process."""
        if self._mouseportal_process is None:
            self._mouseportal_process = MousePortal(
                self.config, data_manager=getattr(self.procedure, "data", None), parent=self
            )
            # Set up output callback to connect with controller
            self._mouseportal_process.set_output_callback(self._on_mouseportal_output)

        if self._mouseportal_process.is_running:
            self._mouseportal_process.end()
            self.mouseportal_button.setText("Launch MousePortal")
        else:
            self._mouseportal_process.start()
            self.mouseportal_button.setText("End MousePortal")
            
            # Update controller if it exists
            if self.mouseportal_controller:
                self.mouseportal_controller.set_mouseportal_process(self._mouseportal_process)

    def _open_mouseportal_controller(self) -> None:
        """Open the MousePortal controller window."""
        if self.mouseportal_controller is None:
            self.mouseportal_controller = MousePortalController(
                self._mouseportal_process, 
                config=self.config,  # Pass config for prototype launcher
                parent=None  # No parent for independent window
            )
            
            # Position the controller window offset from the main window
            try:
                main_window = self.window()
                if main_window:
                    main_geometry = main_window.geometry()
                    controller_x = main_geometry.x() + main_geometry.width() + 20
                    controller_y = main_geometry.y()
                    self.mouseportal_controller.move(controller_x, controller_y)
                else:
                    # Default position if main window not available
                    self.mouseportal_controller.move(800, 100)
            except Exception:
                # Fallback position
                self.mouseportal_controller.move(800, 100)
        
        # Always update the process reference in case it changed
        if self._mouseportal_process:
            self.mouseportal_controller.set_mouseportal_process(self._mouseportal_process)
            
        self.mouseportal_controller.show()
        self.mouseportal_controller.raise_()
        self.mouseportal_controller.activateWindow()

    def _on_mouseportal_output(self, line: str) -> None:
        """Handle output from MousePortal subprocess."""
        # Forward to controller if it exists
        if self.mouseportal_controller:
            self.mouseportal_controller._log_output(f"Output: {line}")

    def _toggle_prototype_portal(self) -> None:
        """Minimal MousePortal launcher."""
        if self._prototype_process:
            # Send escape key to terminate MousePortal
            try:
                if hasattr(self._prototype_process, 'stdin') and self._prototype_process.stdin:
                    self._prototype_process.stdin.write(b'\x1b')  # ESC key
                    self._prototype_process.stdin.flush()
                self._prototype_process.terminate()  # Backup termination
            except:
                pass  # Ignore errors
            self._prototype_process = None
            self.prototype_portal_button.setText("Launch Portal (Prototype)")
            return
        
        # Get paths from config
        cfg = self.config.plugins["mouseportal"]["config"]
        python_exe = cfg["env_path"]
        script_path = cfg["script_path"]
        
        # Create config file
        runtime_path = os.path.join(os.getcwd(), "mouseportal_runtime.json")
        with open(runtime_path, "w") as f:
            json.dump({k: v for k, v in cfg.items() if k not in ["env_path", "script_path"]}, f)
        
        # Launch it (non-blocking) with stdin pipe for sending commands
        self._prototype_process = subprocess.Popen([python_exe, script_path, "--cfg", runtime_path], 
                                                  cwd=os.path.dirname(script_path),
                                                  creationflags=subprocess.CREATE_NEW_CONSOLE,
                                                  stdin=subprocess.PIPE)
        
        self.prototype_portal_button.setText("Stop Portal (Prototype)")
    # ----------------------------------------------------------------------------------------------- #<|MERGE_RESOLUTION|>--- conflicted
+++ resolved
@@ -184,8 +184,6 @@
         # Button to open MousePortal controller
         self.mouseportal_controller_button = QPushButton("MousePortal Controller")
         self.mouseportal_controller_button.setStyleSheet("""
-<<<<<<< HEAD
-=======
             QPushButton {
             background-color: #1976D2; /* Blue background */
             color: white;
@@ -202,29 +200,12 @@
         """)
         layout.addWidget(self.mouseportal_controller_button)
 
-        # Simple prototype button to launch runportal.py directly
-        self.prototype_portal_button = QPushButton("Launch Portal (Prototype)")
-        self.prototype_portal_button.setStyleSheet("""
->>>>>>> 8eef02c2
-            QPushButton {
-            background-color: #1976D2; /* Blue background */
-            color: white;
-            border: none;
-            padding: 6px 12px;
-            border-radius: 4px;
-            }
-            QPushButton:hover {
-            background-color: #1565C0;
-            }
-            QPushButton:pressed {
-            background-color: #0D47A1;
-            }
-        """)
-        layout.addWidget(self.mouseportal_controller_button)
-
         # Keep reference to process instance
         self._mouseportal_process: Optional[MousePortal] = None
         self._prototype_process = None  # Can be subprocess.Popen, bool, or None
+        
+        # MousePortal control widget
+        self.mouseportal_controller: Optional[MousePortalController] = None
         
         # MousePortal control widget
         self.mouseportal_controller: Optional[MousePortalController] = None
@@ -241,10 +222,6 @@
         self.add_note_button.clicked.connect(self._add_note)
         self.mouseportal_button.clicked.connect(self._toggle_mouseportal)
         self.mouseportal_controller_button.clicked.connect(self._open_mouseportal_controller)
-<<<<<<< HEAD
-=======
-        self.prototype_portal_button.clicked.connect(self._toggle_prototype_portal)
->>>>>>> 8eef02c2
         self.open_bids_button.clicked.connect(self._open_bids_directory)
 
         # Connect dynamic controls using constants defined in DynamicController
@@ -386,6 +363,8 @@
             )
             # Set up output callback to connect with controller
             self._mouseportal_process.set_output_callback(self._on_mouseportal_output)
+            # Set up output callback to connect with controller
+            self._mouseportal_process.set_output_callback(self._on_mouseportal_output)
 
         if self._mouseportal_process.is_running:
             self._mouseportal_process.end()
@@ -435,6 +414,48 @@
         # Forward to controller if it exists
         if self.mouseportal_controller:
             self.mouseportal_controller._log_output(f"Output: {line}")
+            
+            # Update controller if it exists
+            if self.mouseportal_controller:
+                self.mouseportal_controller.set_mouseportal_process(self._mouseportal_process)
+
+    def _open_mouseportal_controller(self) -> None:
+        """Open the MousePortal controller window."""
+        if self.mouseportal_controller is None:
+            self.mouseportal_controller = MousePortalController(
+                self._mouseportal_process, 
+                config=self.config,  # Pass config for prototype launcher
+                parent=None  # No parent for independent window
+            )
+            
+            # Position the controller window offset from the main window
+            try:
+                main_window = self.window()
+                if main_window:
+                    main_geometry = main_window.geometry()
+                    controller_x = main_geometry.x() + main_geometry.width() + 20
+                    controller_y = main_geometry.y()
+                    self.mouseportal_controller.move(controller_x, controller_y)
+                else:
+                    # Default position if main window not available
+                    self.mouseportal_controller.move(800, 100)
+            except Exception:
+                # Fallback position
+                self.mouseportal_controller.move(800, 100)
+        
+        # Always update the process reference in case it changed
+        if self._mouseportal_process:
+            self.mouseportal_controller.set_mouseportal_process(self._mouseportal_process)
+            
+        self.mouseportal_controller.show()
+        self.mouseportal_controller.raise_()
+        self.mouseportal_controller.activateWindow()
+
+    def _on_mouseportal_output(self, line: str) -> None:
+        """Handle output from MousePortal subprocess."""
+        # Forward to controller if it exists
+        if self.mouseportal_controller:
+            self.mouseportal_controller._log_output(f"Output: {line}")
 
     def _toggle_prototype_portal(self) -> None:
         """Minimal MousePortal launcher."""
