--- conflicted
+++ resolved
@@ -259,7 +259,6 @@
         return hasattr(self, 'encoder') and self.encoder is not None
 
 class Event:
-<<<<<<< HEAD
     """Simple event handler carrying (payload, device_ts)."""
     def __init__(self):
         self._callbacks: List[Callable[[Any, Any], None]] = []
@@ -271,17 +270,6 @@
         for cb in self._callbacks:
             try:
                 cb(payload, device_ts)
-=======
-    """Simple event handler."""
-    def __init__(self):
-        self._callbacks = []
-    def connect(self, callback):
-        self._callbacks.append(callback)
-    def emit(self, data):
-        for cb in self._callbacks:
-            try:
-                cb(data)
->>>>>>> 8aa0b118
             except Exception:
                 pass
 
@@ -304,7 +292,7 @@
     def __post_init__(self):
         self._started: datetime # Timestamp when the device was started
         self._stopped: datetime # Timestamp when the device was stopped
-        self.data_event = Event() 
+        self.data_event = Event()         self.data_event = Event() 
         if self.config is None:
             self.config = {
                 "device_name": self.device_name,
@@ -364,21 +352,26 @@
             ts = time.time()
 
             # 2) Trigger camera
+            # 1) Start Read count & timestamp
+            cnt = self._ci.read()
+            ts = time.time()
+
+            # 2) Trigger camera
             self._do.write(True)
             time.sleep(self.pulse_width)
             self._do.write(False)
 
+            # 3) For each new edge, record the timestamp
+            new_count = int(cnt)
+            if new_count > prev_count:
+                event_data = [ts] * (new_count - prev_count)
             # 3) For each new edge, record the timestamp
             new_count = int(cnt)
             if new_count > prev_count:
                 event_data = [ts] * (new_count - prev_count)
                 with self._lock:
                     self._exposure_times.extend(event_data)
-<<<<<<< HEAD
                 self.data_event.emit(cnt, event_data)
-=======
-                self.data_event.emit(event_data)
->>>>>>> 8aa0b118
                 prev_count = new_count
             
             # 4) Wait before next trigger
@@ -400,6 +393,7 @@
         """Close the device."""
         self.stop()
     
+    def get_data(self) -> list[float]:
     def get_data(self) -> list[float]:
         """Retrieve a copy of the host-time exposure timestamps."""
         with self._lock:
