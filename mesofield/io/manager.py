import queue
import time
import threading
import asyncio
<<<<<<< HEAD
from typing import Dict, List, Any, Optional, TypeVar, Generic, Type, Callable, Set, Union
from dataclasses import dataclass, field
import numpy as np

from mesofield.protocols import DataProducer, DataConsumer, HardwareDevice

T = TypeVar('T')


=======
from typing import Dict, List, Any, Optional, Protocol, TypeVar, Generic, Type, Callable, Set, Union, runtime_checkable
from dataclasses import dataclass, field
import numpy as np

T = TypeVar('T')


@runtime_checkable
class HardwareInstrument(Protocol):
    """Protocol defining the interface for hardware instruments."""
    
    @property
    def name(self) -> str:
        """Return the name of the instrument."""
        ...
    
    @property
    def instrument_type(self) -> str:
        """Return the type of the instrument (e.g., 'camera', 'treadmill')."""
        ...
    
    @property
    def is_connected(self) -> bool:
        """Return whether the instrument is connected."""
        ...
    
    def connect(self) -> bool:
        """Connect to the hardware device.
        
        Returns:
            bool: True if connection successful, False otherwise.
        """
        ...
    
    def disconnect(self) -> bool:
        """Disconnect from the hardware device.
        
        Returns:
            bool: True if disconnection successful, False otherwise.
        """
        ...


@runtime_checkable
class DataProducer(Protocol):
    """Protocol defining the interface for data-producing hardware instruments."""
    
    @property
    def name(self) -> str:
        """Return the name of the data producer."""
        ...
    
    @property
    def producer_type(self) -> str:
        """Return the type of data this producer generates."""
        ...
    
    @property
    def is_active(self) -> bool:
        """Return whether the data producer is actively producing data."""
        ...
    
    def start(self) -> bool:
        """Start data production.
        
        Returns:
            bool: True if production started successfully, False otherwise.
        """
        ...
    
    def stop(self) -> bool:
        """Stop data production.
        
        Returns:
            bool: True if production stopped successfully, False otherwise.
        """
        ...
    
    def get_data(self) -> Optional[Any]:
        """Get the latest data from the producer.
        
        Returns:
            Optional[Any]: The latest data, or None if no data available.
        """
        ...
    
    @property
    def metadata(self) -> Dict[str, Any]:
        """Return metadata about the data producer and its output."""
        ...


@runtime_checkable
class DataConsumer(Protocol):
    """Protocol defining the interface for data-consuming components."""
    
    @property
    def name(self) -> str:
        """Return the name of the data consumer."""
        ...
    
    @property
    def accepted_data_types(self) -> List[str]:
        """Return the types of data this consumer can process."""
        ...
    
    def process_data(self, data: Any, metadata: Dict[str, Any]) -> bool:
        """Process data with metadata.
        
        Args:
            data: The data to process.
            metadata: Metadata about the data, including source, timestamp, etc.
            
        Returns:
            bool: True if data was processed successfully, False otherwise.
        """
        ...


>>>>>>> af909ede
@dataclass
class DataPoint(Generic[T]):
    """Class representing a single data point with timestamp and metadata."""
    
    data: T
    timestamp: float = field(default_factory=time.time)
    metadata: Dict[str, Any] = field(default_factory=dict)


class DataBuffer(Generic[T]):
    """Buffer for storing data points with thread-safe access."""
    
    def __init__(self, maxsize: int = 1000):
        self.maxsize = maxsize
        self.buffer: List[DataPoint[T]] = []
        self.lock = threading.Lock()
    
    def add(self, data_point: DataPoint[T]) -> None:
        """Add a data point to the buffer, ensuring size limits."""
        with self.lock:
            self.buffer.append(data_point)
            if len(self.buffer) > self.maxsize:
                self.buffer = self.buffer[-self.maxsize:]
    
    def get_all(self) -> List[DataPoint[T]]:
        """Get all data points in the buffer."""
        with self.lock:
            return self.buffer.copy()
    
    def get_latest(self) -> Optional[DataPoint[T]]:
        """Get the most recent data point."""
        with self.lock:
            if not self.buffer:
                return None
            return self.buffer[-1]
    
    def get_range(self, start_idx: int, end_idx: Optional[int] = None) -> List[DataPoint[T]]:
        """Get a range of data points."""
        with self.lock:
            if end_idx is None:
                return self.buffer[start_idx:].copy()
            return self.buffer[start_idx:end_idx].copy()
    
    def clear(self) -> None:
        """Clear all data points from the buffer."""
        with self.lock:
            self.buffer.clear()
    
    def __len__(self) -> int:
        """Get the number of data points in the buffer."""
        with self.lock:
            return len(self.buffer)


class DataStream:
    """Class representing a data stream from a data producer."""
    
    def __init__(self, producer: DataProducer, buffer_size: int = 1000):
        self.producer = producer
        self.buffer = DataBuffer(maxsize=buffer_size)
        self.consumers: List[DataConsumer] = []
        self.active = False
        self.thread: Optional[threading.Thread] = None
        self.stop_event = threading.Event()
    
    def start(self) -> bool:
        """Start the data stream."""
        if self.active:
            return True
        
        if not self.producer.start():
            return False
        
        self.active = True
        self.stop_event.clear()
        self.thread = threading.Thread(target=self._collection_loop)
        self.thread.daemon = True
        self.thread.start()
        return True
    
    def stop(self) -> bool:
        """Stop the data stream."""
        if not self.active:
            return True
        
        self.stop_event.set()
        success = self.producer.stop()
        self.active = False
        
        if self.thread is not None:
            self.thread.join(timeout=1.0)
            self.thread = None
        
        return success
    
    def add_consumer(self, consumer: DataConsumer) -> bool:
        """Add a data consumer to this stream."""
        if consumer in self.consumers:
            return False
        
        # Check if this consumer accepts our data type
        if self.producer.producer_type not in consumer.accepted_data_types:
            return False
        
        self.consumers.append(consumer)
        return True
    
    def remove_consumer(self, consumer: DataConsumer) -> bool:
        """Remove a data consumer from this stream."""
        if consumer not in self.consumers:
            return False
        
        self.consumers.remove(consumer)
        return True
    
    def _collection_loop(self):
        """Main loop for collecting data from the producer."""
        while not self.stop_event.is_set() and self.active:
            data = self.producer.get_data()
            if data is not None:
                # Create data point with metadata
                metadata = {
                    "source": self.producer.name,
                    "type": self.producer.producer_type,
                    **self.producer.metadata
                }
                data_point = DataPoint(data=data, metadata=metadata)
                
                # Add to buffer
                self.buffer.add(data_point)
                
                # Process with consumers
                for consumer in self.consumers:
                    consumer.process_data(data, metadata)
            
            # Small sleep to prevent CPU hogging
            time.sleep(0.001)
    
    def get_data(self) -> List[DataPoint]:
        """Get all data points in the buffer."""
        return self.buffer.get_all()
    
    def get_latest_data(self) -> Optional[DataPoint]:
        """Get the latest data point."""
        return self.buffer.get_latest()
    
    def get_data_range(self, start_idx: int, end_idx: Optional[int] = None) -> List[DataPoint]:
        """Get a range of data points."""
        return self.buffer.get_range(start_idx, end_idx)
    
    def clear_buffer(self) -> None:
        """Clear the data buffer."""
        self.buffer.clear()


class DataManager:
    """Class for managing multiple data streams from different producers."""
    
    _instance = None
    
    def __new__(cls, *args, **kwargs):
        if cls._instance is None:
            cls._instance = super(DataManager, cls).__new__(cls)
            cls._instance._initialized = False
        return cls._instance
    
    def __init__(self, loop: Optional[asyncio.AbstractEventLoop] = None):
        if not getattr(self, '_initialized', False):
            self.loop = loop or asyncio.get_event_loop()
            self.streams: Dict[str, DataStream] = {}
            self.lock = threading.Lock()
            self.consumers: Dict[str, DataConsumer] = {}
            # Legacy queue support for backward compatibility
            self._queue = queue.Queue()
            self._initialized = True
    
    @property
    def data_queue(self):
        """Legacy queue access for backward compatibility."""
        return self._queue
    
    def register_producer(self, producer: DataProducer, buffer_size: int = 1000) -> bool:
        """Register a data producer with the manager.
        
        Args:
            producer: The data producer to register.
            buffer_size: Size of the buffer for this producer's data.
            
        Returns:
            bool: True if registration successful, False otherwise.
        """
        with self.lock:
            if producer.name in self.streams:
                return False
            
            stream = DataStream(producer=producer, buffer_size=buffer_size)
            self.streams[producer.name] = stream
            
            # Add all compatible consumers to this stream
            for consumer in self.consumers.values():
                if producer.producer_type in consumer.accepted_data_types:
                    stream.add_consumer(consumer)
            
            return True
    
    def unregister_producer(self, producer_name: str) -> bool:
        """Unregister a data producer from the manager.
        
        Args:
            producer_name: Name of the producer to unregister.
            
        Returns:
            bool: True if unregistration successful, False otherwise.
        """
        with self.lock:
            if producer_name not in self.streams:
                return False
            
            if self.streams[producer_name].active:
                self.streams[producer_name].stop()
            
            del self.streams[producer_name]
            return True
    
    def register_consumer(self, consumer: DataConsumer) -> bool:
        """Register a data consumer with the manager.
        
        Args:
            consumer: The data consumer to register.
            
        Returns:
            bool: True if registration successful, False otherwise.
        """
        with self.lock:
            if consumer.name in self.consumers:
                return False
            
            self.consumers[consumer.name] = consumer
            
            # Add this consumer to compatible streams
            for stream in self.streams.values():
                if stream.producer.producer_type in consumer.accepted_data_types:
                    stream.add_consumer(consumer)
            
            return True
    
    def unregister_consumer(self, consumer_name: str) -> bool:
        """Unregister a data consumer from the manager.
        
        Args:
            consumer_name: Name of the consumer to unregister.
            
        Returns:
            bool: True if unregistration successful, False otherwise.
        """
        with self.lock:
            if consumer_name not in self.consumers:
                return False
            
            consumer = self.consumers[consumer_name]
            
            # Remove this consumer from all streams
            for stream in self.streams.values():
                stream.remove_consumer(consumer)
            
            del self.consumers[consumer_name]
            return True
    
    def start_all(self) -> bool:
        """Start all data streams.
        
        Returns:
            bool: True if all streams started successfully, False otherwise.
        """
        success = True
        
        with self.lock:
            for stream in self.streams.values():
                if not stream.start():
                    success = False
        
        return success
    
    def stop_all(self) -> bool:
        """Stop all data streams.
        
        Returns:
            bool: True if all streams stopped successfully, False otherwise.
        """
        success = True
        
        with self.lock:
            for stream in self.streams.values():
                if not stream.stop():
                    success = False
        
        return success
    
    def start_stream(self, producer_name: str) -> bool:
        """Start a specific data stream.
        
        Args:
            producer_name: Name of the producer whose stream to start.
            
        Returns:
            bool: True if stream started successfully, False otherwise.
        """
        with self.lock:
            if producer_name not in self.streams:
                return False
            
            return self.streams[producer_name].start()
    
    def stop_stream(self, producer_name: str) -> bool:
        """Stop a specific data stream.
        
        Args:
            producer_name: Name of the producer whose stream to stop.
            
        Returns:
            bool: True if stream stopped successfully, False otherwise.
        """
        with self.lock:
            if producer_name not in self.streams:
                return False
            
            return self.streams[producer_name].stop()
    
    def get_data(self, producer_name: str) -> Optional[List[DataPoint]]:
        """Get all data from a specific producer.
        
        Args:
            producer_name: Name of the producer to get data from.
            
        Returns:
            Optional[List[DataPoint]]: List of data points if producer exists, None otherwise.
        """
        with self.lock:
            if producer_name not in self.streams:
                return None
            
            return self.streams[producer_name].get_data()
    
    def get_latest_data(self, producer_name: str) -> Optional[DataPoint]:
        """Get the latest data point from a specific producer.
        
        Args:
            producer_name: Name of the producer to get data from.
            
        Returns:
            Optional[DataPoint]: The latest data point if producer exists and has data,
                               None otherwise.
        """
        with self.lock:
            if producer_name not in self.streams:
                return None
            
            return self.streams[producer_name].get_latest_data()
    
    def get_all_latest_data(self) -> Dict[str, Optional[DataPoint]]:
        """Get the latest data point from all producers.
        
        Returns:
            Dict[str, Optional[DataPoint]]: Dictionary mapping producer names to their latest data points.
        """
        result = {}
        
        with self.lock:
            for name, stream in self.streams.items():
                result[name] = stream.get_latest_data()
        
        return result
    
    def get_data_by_type(self, data_type: str) -> Dict[str, List[DataPoint]]:
        """Get all data of a specific type from all producers.
        
        Args:
            data_type: Type of data to retrieve.
            
        Returns:
            Dict[str, List[DataPoint]]: Dictionary mapping producer names to their data of the specified type.
        """
        result = {}
        
        with self.lock:
            for name, stream in self.streams.items():
                if stream.producer.producer_type == data_type:
                    result[name] = stream.get_data()
        
        return result
    
    def get_latest_data_by_type(self, data_type: str) -> Dict[str, Optional[DataPoint]]:
        """Get the latest data of a specific type from all producers.
        
        Args:
            data_type: Type of data to retrieve.
            
        Returns:
            Dict[str, Optional[DataPoint]]: Dictionary mapping producer names to their latest data of the specified type.
        """
        result = {}
        
        with self.lock:
            for name, stream in self.streams.items():
                if stream.producer.producer_type == data_type:
                    result[name] = stream.get_latest_data()
        
        return result
    
    @property
    def active_streams(self) -> List[str]:
        """Get a list of active stream names.
        
        Returns:
            List[str]: List of names of active streams.
        """
        result = []
        
        with self.lock:
            for name, stream in self.streams.items():
                if stream.active:
                    result.append(name)
        
        return result
    
    @property
    def available_data_types(self) -> List[str]:
        """Get a list of available data types from all producers.
        
        Returns:
            List[str]: List of available data types.
        """
        result = set()
        
        with self.lock:
            for stream in self.streams.values():
                result.add(stream.producer.producer_type)
        
        return list(result)
    
    
    # Compatibility with HardwareDevice protocol devices
<<<<<<< HEAD
    def register_hardware_device(self, device) -> bool:
        """Register a HardwareDevice as a data producer if it implements the required methods.
        
        Args:
            device: A device that implements the necessary methods for data production
=======
    def register_hardware_device(self, device: 'HardwareDevice') -> bool:
        """Register a HardwareDevice as a data producer if it implements the required methods.
        
        Args:
            device: A HardwareDevice to register
>>>>>>> af909ede
            
        Returns:
            bool: True if registration successful, False otherwise
        """
<<<<<<< HEAD
        from mesofield.protocols import is_data_acquisition_device
        
        # Check if device implements the necessary interfaces
        if not is_data_acquisition_device(device):
=======
        if not hasattr(device, 'device_id') or not hasattr(device, 'device_type'):
>>>>>>> af909ede
            return False
            
        # Create an adapter that bridges HardwareDevice to DataProducer
        adapter = HardwareDeviceAdapter(device)
        return self.register_producer(adapter)


class HardwareDeviceAdapter(DataProducer):
    """Adapter class to bridge HardwareDevice to DataProducer protocol."""
    
    def __init__(self, device: 'HardwareDevice'):
        self.device = device
        self._active = False
        
    @property
    def name(self) -> str:
        return self.device.device_id
        
    @property
    def producer_type(self) -> str:
        return self.device.device_type
        
    @property
    def is_active(self) -> bool:
        return self._active
        
    def start(self) -> bool:
        try:
            self.device.start()
            self._active = True
            return True
        except Exception as e:
            print(f"Error starting device {self.name}: {e}")
            return False
            
    def stop(self) -> bool:
        try:
            self.device.stop()
            self._active = False
            return True
        except Exception as e:
            print(f"Error stopping device {self.name}: {e}")
            return False
            
    def get_data(self) -> Optional[Any]:
        if hasattr(self.device, 'get_data'):
            return self.device.get_data()
        return None
        
    @property
    def metadata(self) -> Dict[str, Any]:
        if hasattr(self.device, 'get_status'):
            return self.device.get_status()
        return {}<|MERGE_RESOLUTION|>--- conflicted
+++ resolved
@@ -2,7 +2,6 @@
 import time
 import threading
 import asyncio
-<<<<<<< HEAD
 from typing import Dict, List, Any, Optional, TypeVar, Generic, Type, Callable, Set, Union
 from dataclasses import dataclass, field
 import numpy as np
@@ -12,127 +11,6 @@
 T = TypeVar('T')
 
 
-=======
-from typing import Dict, List, Any, Optional, Protocol, TypeVar, Generic, Type, Callable, Set, Union, runtime_checkable
-from dataclasses import dataclass, field
-import numpy as np
-
-T = TypeVar('T')
-
-
-@runtime_checkable
-class HardwareInstrument(Protocol):
-    """Protocol defining the interface for hardware instruments."""
-    
-    @property
-    def name(self) -> str:
-        """Return the name of the instrument."""
-        ...
-    
-    @property
-    def instrument_type(self) -> str:
-        """Return the type of the instrument (e.g., 'camera', 'treadmill')."""
-        ...
-    
-    @property
-    def is_connected(self) -> bool:
-        """Return whether the instrument is connected."""
-        ...
-    
-    def connect(self) -> bool:
-        """Connect to the hardware device.
-        
-        Returns:
-            bool: True if connection successful, False otherwise.
-        """
-        ...
-    
-    def disconnect(self) -> bool:
-        """Disconnect from the hardware device.
-        
-        Returns:
-            bool: True if disconnection successful, False otherwise.
-        """
-        ...
-
-
-@runtime_checkable
-class DataProducer(Protocol):
-    """Protocol defining the interface for data-producing hardware instruments."""
-    
-    @property
-    def name(self) -> str:
-        """Return the name of the data producer."""
-        ...
-    
-    @property
-    def producer_type(self) -> str:
-        """Return the type of data this producer generates."""
-        ...
-    
-    @property
-    def is_active(self) -> bool:
-        """Return whether the data producer is actively producing data."""
-        ...
-    
-    def start(self) -> bool:
-        """Start data production.
-        
-        Returns:
-            bool: True if production started successfully, False otherwise.
-        """
-        ...
-    
-    def stop(self) -> bool:
-        """Stop data production.
-        
-        Returns:
-            bool: True if production stopped successfully, False otherwise.
-        """
-        ...
-    
-    def get_data(self) -> Optional[Any]:
-        """Get the latest data from the producer.
-        
-        Returns:
-            Optional[Any]: The latest data, or None if no data available.
-        """
-        ...
-    
-    @property
-    def metadata(self) -> Dict[str, Any]:
-        """Return metadata about the data producer and its output."""
-        ...
-
-
-@runtime_checkable
-class DataConsumer(Protocol):
-    """Protocol defining the interface for data-consuming components."""
-    
-    @property
-    def name(self) -> str:
-        """Return the name of the data consumer."""
-        ...
-    
-    @property
-    def accepted_data_types(self) -> List[str]:
-        """Return the types of data this consumer can process."""
-        ...
-    
-    def process_data(self, data: Any, metadata: Dict[str, Any]) -> bool:
-        """Process data with metadata.
-        
-        Args:
-            data: The data to process.
-            metadata: Metadata about the data, including source, timestamp, etc.
-            
-        Returns:
-            bool: True if data was processed successfully, False otherwise.
-        """
-        ...
-
-
->>>>>>> af909ede
 @dataclass
 class DataPoint(Generic[T]):
     """Class representing a single data point with timestamp and metadata."""
@@ -294,8 +172,11 @@
     _instance = None
     
     def __new__(cls, *args, **kwargs):
+    
+    def __new__(cls, *args, **kwargs):
         if cls._instance is None:
             cls._instance = super(DataManager, cls).__new__(cls)
+            cls._instance._initialized = False
             cls._instance._initialized = False
         return cls._instance
     
@@ -309,8 +190,20 @@
             self._queue = queue.Queue()
             self._initialized = True
     
+    
+    def __init__(self, loop: Optional[asyncio.AbstractEventLoop] = None):
+        if not getattr(self, '_initialized', False):
+            self.loop = loop or asyncio.get_event_loop()
+            self.streams: Dict[str, DataStream] = {}
+            self.lock = threading.Lock()
+            self.consumers: Dict[str, DataConsumer] = {}
+            # Legacy queue support for backward compatibility
+            self._queue = queue.Queue()
+            self._initialized = True
+    
     @property
     def data_queue(self):
+        """Legacy queue access for backward compatibility."""
         """Legacy queue access for backward compatibility."""
         return self._queue
     
@@ -575,31 +468,19 @@
     
     
     # Compatibility with HardwareDevice protocol devices
-<<<<<<< HEAD
     def register_hardware_device(self, device) -> bool:
         """Register a HardwareDevice as a data producer if it implements the required methods.
         
         Args:
             device: A device that implements the necessary methods for data production
-=======
-    def register_hardware_device(self, device: 'HardwareDevice') -> bool:
-        """Register a HardwareDevice as a data producer if it implements the required methods.
-        
-        Args:
-            device: A HardwareDevice to register
->>>>>>> af909ede
             
         Returns:
             bool: True if registration successful, False otherwise
         """
-<<<<<<< HEAD
         from mesofield.protocols import is_data_acquisition_device
         
         # Check if device implements the necessary interfaces
         if not is_data_acquisition_device(device):
-=======
-        if not hasattr(device, 'device_id') or not hasattr(device, 'device_type'):
->>>>>>> af909ede
             return False
             
         # Create an adapter that bridges HardwareDevice to DataProducer
