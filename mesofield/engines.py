--- conflicted
+++ resolved
@@ -125,10 +125,7 @@
         super().__init__(mmc)
         self._mmc: CMMCorePlus = mmc
         self.use_hardware_sequencing = use_hardware_sequencing
-<<<<<<< HEAD
-=======
         self._config = None
->>>>>>> 9c2c50bb
         self._wheel_data = None
         # TODO: add triggerable parameter
         
